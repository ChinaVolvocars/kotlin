--- conflicted
+++ resolved
@@ -21,7 +21,7 @@
 import com.intellij.util.CachedValueImpl
 import com.intellij.psi.util.CachedValueProvider
 import com.intellij.psi.PsiElement
-<<<<<<< HEAD
+import org.jetbrains.annotations.TestOnly
 import com.intellij.openapi.util.ModificationTracker
 
 //NOTE: copied to support changes depending on IDEA 14 branch
@@ -30,9 +30,6 @@
         return super.getModificationCount() + additionalTracker.getModificationCount()
     }
 }
-=======
-import org.jetbrains.annotations.TestOnly
->>>>>>> c1f8db59
 
 public class MutableDiagnosticsWithSuppression(
         private val bindingContext: BindingContext,
