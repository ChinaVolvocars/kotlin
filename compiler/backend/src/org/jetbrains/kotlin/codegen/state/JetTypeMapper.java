--- conflicted
+++ resolved
@@ -169,15 +169,9 @@
                 return FileClassesPackage.getFacadeClassInternalName(fileClassesProvider, file);
             }
         }
-<<<<<<< HEAD
 
         CallableMemberDescriptor directMember = getDirectMember(descriptor);
 
-=======
-
-        CallableMemberDescriptor directMember = getDirectMember(descriptor);
-
->>>>>>> 475519cb
         if (directMember instanceof DeserializedCallableMemberDescriptor) {
             String facadeFqName = getPackageMemberOwnerInternalName((DeserializedCallableMemberDescriptor) directMember);
             if (facadeFqName != null) return facadeFqName;
@@ -238,6 +232,57 @@
         return null;
     }
 
+    @Nullable
+    private static String getPackageMemberOwnerInternalName(@NotNull DeserializedCallableMemberDescriptor descriptor) {
+        // XXX This method (and getPackageMemberOwnerShortName) is a dirty hack
+        // introduced to make stdlib work with package facades built as multifile facades for M13.
+        // We need some safe, concise way to identify multifile facade and multifile part
+        // from a deserialized package member descriptor.
+        // Possible approaches:
+        // - create a special instance of DeserializedPackageFragmentDescriptor for each facade class (multifile or single-file),
+        //   keep related mapping information there;
+        // - provide a proper SourceElement for such descriptors (similar to KotlinJvmBinarySourceElement).
+        DeclarationDescriptor containingDeclaration = descriptor.getContainingDeclaration();
+        assert containingDeclaration instanceof PackageFragmentDescriptor : "Not a top-level member: " + descriptor;
+        PackageFragmentDescriptor packageFragmentDescriptor = (PackageFragmentDescriptor) containingDeclaration;
+
+        String facadeShortName = getPackageMemberOwnerShortName(descriptor);
+        if (facadeShortName == null) {
+            return null;
+        }
+
+        FqName facadeFqName = packageFragmentDescriptor.getFqName().child(Name.identifier(facadeShortName));
+        return internalNameByFqNameWithoutInnerClasses(facadeFqName);
+    }
+
+    @Nullable
+    private static String getPackageMemberOwnerShortName(@NotNull DeserializedCallableMemberDescriptor descriptor) {
+        // XXX Dirty hack; see getPackageMemberOwnerInternalName above for more details.
+        DeclarationDescriptor containingDeclaration = descriptor.getContainingDeclaration();
+        if (containingDeclaration instanceof PackageFragmentDescriptor) {
+            PackageFragmentDescriptor packageFragmentDescriptor = (PackageFragmentDescriptor) containingDeclaration;
+            JetScope scope = packageFragmentDescriptor.getMemberScope();
+            if (scope instanceof AbstractScopeAdapter) {
+                scope = ((AbstractScopeAdapter) scope).getActualScope();
+            }
+            if (scope instanceof LazyJavaPackageScope) {
+                Name implClassName = JvmFileClassUtil.getImplClassName(descriptor);
+                return ((LazyJavaPackageScope) scope).getFacadeSimpleNameForPartSimpleName(implClassName.asString());
+            }
+            else if (packageFragmentDescriptor instanceof BuiltinsPackageFragment) {
+                return PackageClassUtils.getPackageClassFqName(packageFragmentDescriptor.getFqName()).shortName().asString();
+            }
+            else {
+                // Incremental compilation ends up here. We do not have multifile classes support in incremental so far,
+                // so "use implementation class name" looks like a safe assumption for this case.
+                // However, this should be fixed; see getPackageMemberOwnerInternalName above for more details.
+                Name implClassName = JvmFileClassUtil.getImplClassName(descriptor);
+                return implClassName.asString();
+            }
+        }
+        return null;
+    }
+
     @NotNull
     public Type mapReturnType(@NotNull CallableDescriptor descriptor) {
         return mapReturnType(descriptor, null);
